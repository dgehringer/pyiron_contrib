# coding: utf-8
# Copyright (c) Max-Planck-Institut für Eisenforschung GmbH - Computational Materials Design (CM) Department
# Distributed under the terms of "New BSD License", see the LICENSE file.

from pyiron_contrib.protocol.utils.misc import LoggerMixin, ensure_iterable, Registry
from pyiron.atomistics.structure.atoms import Atoms
import numpy as np
import logging

"""
Classes to override compare
"""

__author__ = "Dominik Gehringer, Liam Huber"
__copyright__ = "Copyright 2019, Max-Planck-Institut für Eisenforschung GmbH " \
                "- Computational Materials Design (CM) Department"
__version__ = "0.0"
__maintainer__ = "Liam Huber"
__email__ = "huber@mpie.de"
__status__ = "development"
__date__ = "December 10, 2019"

try:
    from xxhash import xxh64_hexdigest
    hashfunction = xxh64_hexdigest
except ImportError:
    from hashlib import sha1
    logging.getLogger('pyiron_contrib.protocol.generic').debug('Falling back to SHA1 hashing')
    hashfunction = sha1

ensure_iterable_tuple = lambda o: tuple(ensure_iterable)


class Comparer(LoggerMixin, metaclass=Registry):
    """
    Class is aware of its subclasses. Subclasses must have a `type` attribute of type `type`.
    Compares two objects, where the behaviour can be overridden, and automatically determines the type.
    """

    def __init__(self, obj):
        super(Comparer, self).__init__()
        self._object = obj
        self._cls = type(obj)
        # this is a private object, one ought not access it
        self.__registry_cache = {}

        if not isinstance(self._object, self._cls):
            raise TypeError

    @property
    def object(self):
        return self._object

    def compatible_types(self, a, b):
        """
        Tests whether an equality comparison can be made between objects of type `a` and `b` by checking that these are
        the same type, or both either int or float.

        Args:
            a (type): The first type to be tested.
            b (type): The second type to be tested.

        Returns:
            (bool): True when the two types are the same or both belong to int and float.
        """
        if a != b and not self.both_are_int_or_float(a, b):
            return False
        else:
            return True

    @staticmethod
    def both_are_int_or_float(a, b):
        valid_list = [int, float]
        return a in valid_list and b in valid_list

    def _equals(self, b):
        if isinstance(b, Comparer):
            if not self.compatible_types(b._cls, self._cls):
                return False
            else:
                b = b._object
        elif not self.compatible_types(type(b), self._cls):
            self.logger.warning("Comparer failed due to type difference between {} and {}".format(
                type(b).__name__, type(self._cls).__name__
            ))
            return False

        comparer = self._get_comparer()
        return self.default(b) if comparer is None else comparer(self.object).equals(b)

    def default(self, b):
        return self._object == b

    def _get_comparer(self):
        # one can create on the fly subclasses, therefore we have to check it
        if len(self.__registry_cache) != len(self.registry):
            for cls in self.registry:
                if not hasattr(cls, 'type'):
                    raise TypeError('The subclass "{}" must have a "type" attribute'.format(cls.__name__))
                self.__registry_cache[cls.type] = cls

        # registry is updated
        # check if we can resolve it directly
        if self._cls in self.__registry_cache:
            return self.__registry_cache[self._cls]
        else:
            # it could be the subclass of one of the entries
            for k in self.__registry_cache.keys():
                if issubclass(self._cls, k):
                    return self.__registry_cache[k]

            return None

    def equals(self, b):
        return self.default(b)

    def __eq__(self, other):
        return self._equals(other)


class NumpyArrayComparer(Comparer):
    """
    Used to compare numpy arrays.
    """

    type = np.ndarray

    @staticmethod
    def get_machine_epsilon(a):
        """
        Returns the machine inaccuracy for the datatype of `a`.

        Args:
            a: (np.ndarray) the array

        Returns: (float or None) the machine epsilon or None if it is an exact datatype

        """
        try:
            epsilon = np.finfo(a.dtype).eps
        except ValueError:
            epsilon = None
        return epsilon

    def equals(self, b):
        fudge_factor = 10
        epsilon = self.get_machine_epsilon(b)
        # check if the datatype is inexact at all
        inexact = epsilon is not None
        if inexact:
            return self.object.shape == b.shape and np.allclose(self.object, b, atol=fudge_factor*epsilon, rtol=0)
        else:
            # it is an exact data type such as int
            return np.array_equal(self.object, b)


class AtomsComparer(Comparer):
    """
    Used to compare pyiron Atoms objects.
    """

    type = Atoms

    def equals(self, b):
        assert isinstance(b, Atoms)
        assert isinstance(self.object, Atoms)

        index_spec_mapping = lambda atoms: {site.index: site.symbol for site in atoms}
        # compare structures
        # https://github.com/pyiron/pyiron/blob/c447ffb4f1e003d0ebaced50a12def46beefab4f/pyiron/atomistics/job/interactive.py
        conditions = [
            len(self.object) == len(b),
<<<<<<< HEAD
            (Comparer(self.object.cell) == b.cell).flatten().tolist(),
=======
            Comparer(self.object.cell.array) == b.cell.array,
>>>>>>> 01f245f4
            Comparer(self.object.get_scaled_positions()) == b.get_scaled_positions(),
            Comparer(self.object.get_initial_magnetic_moments()) == b.get_initial_magnetic_moments(),
            index_spec_mapping(self.object) == index_spec_mapping(b)
        ]
        return all(np.array(conditions).flatten().tolist())


class ListComparer(Comparer):
    """
    Used to compare lists.
    """

    type = list

    def equals(self, b):
        assert isinstance(b, list)
        assert isinstance(self.object, list)

        conditions = [
            len(self.object) == len(b),
            all([Comparer(val) == last_val for val, last_val in zip(self.object, b)])
        ]

        return all(conditions)<|MERGE_RESOLUTION|>--- conflicted
+++ resolved
@@ -170,16 +170,12 @@
         # https://github.com/pyiron/pyiron/blob/c447ffb4f1e003d0ebaced50a12def46beefab4f/pyiron/atomistics/job/interactive.py
         conditions = [
             len(self.object) == len(b),
-<<<<<<< HEAD
-            (Comparer(self.object.cell) == b.cell).flatten().tolist(),
-=======
             Comparer(self.object.cell.array) == b.cell.array,
->>>>>>> 01f245f4
             Comparer(self.object.get_scaled_positions()) == b.get_scaled_positions(),
             Comparer(self.object.get_initial_magnetic_moments()) == b.get_initial_magnetic_moments(),
             index_spec_mapping(self.object) == index_spec_mapping(b)
         ]
-        return all(np.array(conditions).flatten().tolist())
+        return all(conditions)
 
 
 class ListComparer(Comparer):
