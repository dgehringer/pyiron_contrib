--- conflicted
+++ resolved
@@ -247,55 +247,6 @@
                     forces_lst.append(forces)
                     cell_lst.append(atoms.cell)
                     energy_lst.append(energy)
-<<<<<<< HEAD
-                    track_lst.append(name)
-            elif ham.__name__ in [
-                'Vasp', 'ThermoIntDftEam', 'ThermoIntDftMtp', 'ThermoIntVasp', 'Lammps', 'LammpsInt2', 'LammpsMlip'
-            ]:
-                original_dict = {el: ind for ind, el in enumerate(sorted(ham['input/structure/species']))}
-                species_dict = {ind: original_dict[el] for ind, el in enumerate(ham['input/structure/species'])}
-                if ham.__name__ in ['Vasp', 'ThermoIntDftEam', 'ThermoIntDftMtp', 'ThermoIntVasp']:
-                    if len(ham['output/outcar/stresses']) != 0:
-                        for position, forces, cell, energy, stresses, volume in zip(
-                            ham['output/generic/positions'][start:end:delta],
-                            ham['output/generic/forces'][start:end:delta],
-                            ham['output/generic/cells'][start:end:delta],
-                            ham['output/generic/dft/energy_free'][start:end:delta],
-                            ham['output/outcar/stresses'][start:end:delta],
-                            ham['output/generic/volume'][start:end:delta]
-                        ):
-                            indices_lst.append([species_dict[el] for el in ham['input/structure/indices']])
-                            position_lst.append(position)
-                            forces_lst.append(forces)
-                            cell_lst.append(cell)
-                            energy_lst.append(energy)
-                            stress_lst.append(stresses * volume / gpa_to_ev_ang)
-                            track_lst.append(str(ham.job_id) + '_' + str(time_step))
-                            time_step += delta
-                    else:
-                        for position, forces, cell, energy in zip(
-                            ham['output/generic/positions'][start:end:delta],
-                            ham['output/generic/forces'][start:end:delta],
-                            ham['output/generic/cells'][start:end:delta],
-                            ham['output/generic/dft/energy_free'][start:end:delta]
-                        ):
-                            indices_lst.append([species_dict[el] for el in ham['input/structure/indices']])
-                            position_lst.append(position)
-                            forces_lst.append(forces)
-                            cell_lst.append(cell)
-                            energy_lst.append(energy)
-                            track_lst.append(str(ham.job_id) + '_' + str(time_step))
-                            time_step += delta
-                elif ham.__name__ in ['Lammps', 'LammpsInt2', 'LammpsMlip']:
-                    for position, forces, cell, energy, stresses, volume in zip(
-                        ham['output/generic/positions'][start:end:delta],
-                        ham['output/generic/forces'][start:end:delta],
-                        ham['output/generic/cells'][start:end:delta],
-                        ham['output/generic/energy_pot'][start:end:delta],
-                        ham['output/generic/pressures'][start:end:delta],
-                        ham['output/generic/volume'][start:end:delta]
-                    ):
-=======
                     track_lst.append(str(ham.job_id) + "_" + str(time_step))
                 continue
             original_dict = {el: ind for ind, el in enumerate(sorted(ham['input/structure/species']))}
@@ -308,42 +259,64 @@
                                                                                 ham['output/generic/dft/energy_free'][start:end:delta],
                                                                                 ham['output/outcar/stresses'][start:end:delta],
                                                                                 ham['output/generic/volume'][start:end:delta]):
->>>>>>> 5127cf24
                         indices_lst.append([species_dict[el] for el in ham['input/structure/indices']])
                         position_lst.append(position)
                         forces_lst.append(forces)
                         cell_lst.append(cell)
                         energy_lst.append(energy)
-                        stress_lst.append(self.stress_tensor_components(stresses * volume))
+                        stress_lst.append(stresses * volume / gpa_to_ev_ang)
                         track_lst.append(str(ham.job_id) + '_' + str(time_step))
                         time_step += delta
                 else:
-                    for position, forces, cell, energy, stresses, volume in zip(
-                        ham['output/generic/positions'][start:end:delta],
-                        ham['output/generic/forces'][start:end:delta],
-                        ham['output/generic/cells'][start:end:delta],
-                        ham['output/generic/energy_pot'][start:end:delta],
-                        ham['output/generic/pressures'][start:end:delta],
-                        ham['output/generic/volume'][start:end:delta]
-                    ):
+                    for position, forces, cell, energy in zip(ham['output/generic/positions'][start:end:delta],
+                                                              ham['output/generic/forces'][start:end:delta],
+                                                              ham['output/generic/cells'][start:end:delta],
+                                                              ham['output/generic/dft/energy_free'][start:end:delta]):
                         indices_lst.append([species_dict[el] for el in ham['input/structure/indices']])
                         position_lst.append(position)
                         forces_lst.append(forces)
                         cell_lst.append(cell)
                         energy_lst.append(energy)
-                        stress_lst.append(self.stress_tensor_components(stresses * volume))
                         track_lst.append(str(ham.job_id) + '_' + str(time_step))
                         time_step += delta
-        write_cfg(
-            file_name=file_name,
-            indices_lst=indices_lst,
-            position_lst=position_lst,
-            cell_lst=cell_lst,
-            forces_lst=forces_lst,
-            energy_lst=energy_lst,
-            track_lst=track_lst,
-            stress_lst=stress_lst
-        )
+            elif ham.__name__ in ['Lammps', 'LammpsInt2', 'LammpsMlip']:
+                for position, forces, cell, energy, stresses, volume in zip(ham['output/generic/positions'][start:end:delta],
+                                                                            ham['output/generic/forces'][start:end:delta],
+                                                                            ham['output/generic/cells'][start:end:delta],
+                                                                            ham['output/generic/energy_pot'][start:end:delta],
+                                                                            ham['output/generic/pressures'][start:end:delta],
+                                                                            ham['output/generic/volume'][start:end:delta]):
+                    indices_lst.append([species_dict[el] for el in ham['input/structure/indices']])
+                    position_lst.append(position)
+                    forces_lst.append(forces)
+                    cell_lst.append(cell)
+                    energy_lst.append(energy)
+                    stress_lst.append(self.stress_tensor_components(stresses * volume))
+                    track_lst.append(str(ham.job_id) + '_' + str(time_step))
+                    time_step += delta
+            else:
+                for position, forces, cell, energy, stresses, volume in zip(ham['output/generic/positions'][start:end:delta],
+                                                                            ham['output/generic/forces'][start:end:delta],
+                                                                            ham['output/generic/cells'][start:end:delta],
+                                                                            ham['output/generic/energy_pot'][start:end:delta],
+                                                                            ham['output/generic/pressures'][start:end:delta],
+                                                                            ham['output/generic/volume'][start:end:delta]):
+                    indices_lst.append([species_dict[el] for el in ham['input/structure/indices']])
+                    position_lst.append(position)
+                    forces_lst.append(forces)
+                    cell_lst.append(cell)
+                    energy_lst.append(energy)
+                    stress_lst.append(self.stress_tensor_components(stresses * volume))
+                    track_lst.append(str(ham.job_id) + '_' + str(time_step))
+                    time_step += delta
+        write_cfg(file_name=file_name,
+                  indices_lst=indices_lst,
+                  position_lst=position_lst,
+                  cell_lst=cell_lst,
+                  forces_lst=forces_lst,
+                  energy_lst=energy_lst,
+                  track_lst=track_lst,
+                  stress_lst=stress_lst)
         if return_max_index:
             total_lst = []
             for ind_lst in indices_lst:
