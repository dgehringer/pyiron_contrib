from pyiron_base import ProjectHDFio, ImportAlarm
from pyiron import Project as ProjectCore
import posixpath
try:
    from pyiron_contrib.project.project_browser import ProjectBrowser
    import_alarm = ImportAlarm()
except ImportError:
    import_alarm = ImportAlarm(
        "The dependencies of the project's browser are not met (ipywidgets, IPython)."
    )
from pyiron_contrib.generic.filedata import DisplayItem


class Project(ProjectCore):

    """ Basically a wrapper of Project from pyiron_atomistic to extend functionality. """
    @import_alarm
    def __init__(self, path="", user=None, sql_query=None, default_working_directory=False):
        super().__init__(path=path,
                         user=user,
                         sql_query=sql_query,
                         default_working_directory=default_working_directory
                         )
        self._project_browser = None
    __init__.__doc__ = ProjectCore.__init__.__doc__

    @property
    def browser(self):
        """
        Provides a file browser to inspect the local data system.

        Args:
             Vbox (:class:`ipywidgets.Vbox` / None): Vbox in which the file browser is displayed.
                                            If None, a new Vbox is provided.
        """
        if self._project_browser is None:
            self._project_browser = ProjectBrowser(project=self,
                                                   show_files=False,
                                                   Vbox=None)
        return self._project_browser

<<<<<<< HEAD
    def open_RDM_GUI(self):
        from pyiron_contrib.RDM.RDM_gui import GUI_RDM
        return GUI_RDM(project=self).gui()

    @property
    def metadata(self):
        return self._metadata
=======
    def list_nodes(self, recursive=False):
        """
        List nodes/ jobs/ pyiron objects inside the project
>>>>>>> e9e65a9a

        Args:
            recursive (bool): search subprojects [True/False] - default=False

        Returns:
            list: list of nodes/ jobs/ pyiron objects inside the project
        """
        if "nodes" not in self._filter:
            return []
        nodes = self.get_jobs(recursive=recursive, columns=["job"])["job"]
        return nodes

    def _get_item_helper(self, item, convert_to_object=True):
        """
        Internal helper function to get item from project

        Args:
            item (str, int): key
            convert_to_object (bool): convert the object to an pyiron object or only access the HDF5 file - default=True
                                      accessing only the HDF5 file is about an order of magnitude faster, but only
                                      provides limited functionality. Compare the GenericJob object to JobCore object.

        Returns:
            Project, GenericJob, JobCore, dict, list, float: basically any kind of item inside the project.
        """
        if item == "..":
            return self.parent_group
        if item in self.list_nodes():
            if self._inspect_mode or not convert_to_object:
                return self.inspect(item)
            return self.load(item)
        if item in self.list_files(extension="h5"):
            file_name = posixpath.join(self.path, "{}.h5".format(item))
            return ProjectHDFio(project=self, file_name=file_name)
        if item in self.list_files():
            file_name = posixpath.join(self.path, "{}".format(item))
            return DisplayItem(file_name).display()
        if item in self.list_dirs():
            with self.open(item) as new_item:
                return new_item.copy()
        raise ValueError("Unknown item: {}".format(item))

    def __repr__(self):
        """
        Human readable string representation of the project object

        Returns:
            str: string representation
        """
        return str(self.list_all())

    # These methods need to be copied as is as they return a new Project(...) object which differs for the super class.
    def copy(self):
        """
        Copy the project object - copying just the Python object but maintaining the same pyiron path

        Returns:
            Project: copy of the project object
        """
        new = Project(path=self.path, user=self.user, sql_query=self.sql_query)
        return new

    def load_from_jobpath(self, job_id=None, db_entry=None, convert_to_object=True):
        """
        Internal function to load an existing job either based on the job ID or based on the database entry dictionary.

        Args:
            job_id (int): Job ID - optional, but either the job_id or the db_entry is required.
            db_entry (dict): database entry dictionary - optional, but either the job_id or the db_entry is required.
            convert_to_object (bool): convert the object to an pyiron object or only access the HDF5 file - default=True
                                      accessing only the HDF5 file is about an order of magnitude faster, but only
                                      provides limited functionality. Compare the GenericJob object to JobCore object.

        Returns:
            GenericJob, JobCore: Either the full GenericJob object or just a reduced JobCore object
        """
        job = super(Project, self).load_from_jobpath(
            job_id=job_id, db_entry=db_entry, convert_to_object=convert_to_object
        )
        job.project_hdf5._project = Project(path=job.project_hdf5.file_path)
        return job<|MERGE_RESOLUTION|>--- conflicted
+++ resolved
@@ -39,19 +39,9 @@
                                                    Vbox=None)
         return self._project_browser
 
-<<<<<<< HEAD
-    def open_RDM_GUI(self):
-        from pyiron_contrib.RDM.RDM_gui import GUI_RDM
-        return GUI_RDM(project=self).gui()
-
-    @property
-    def metadata(self):
-        return self._metadata
-=======
     def list_nodes(self, recursive=False):
         """
         List nodes/ jobs/ pyiron objects inside the project
->>>>>>> e9e65a9a
 
         Args:
             recursive (bool): search subprojects [True/False] - default=False
