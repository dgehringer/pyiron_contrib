channels:
  - conda-forge
dependencies:
  - ase =3.22.0
  - coveralls
  - coverage
  - codacy-coverage
  - matplotlib =3.4.2
<<<<<<< HEAD
  - numpy =1.20.3
  - pyiron_base =0.2.16
  - pyiron_atomistics =0.2.16
  - scipy =1.6.3
=======
  - numpy =1.21.0
  - pyiron_base =0.2.17
  - pyiron_atomistics =0.2.17
  - scipy =1.7.0
>>>>>>> dad89328
  - seaborn =0.11.1
  - scikit-image =0.18.1
  - randspg =0.0.1<|MERGE_RESOLUTION|>--- conflicted
+++ resolved
@@ -6,17 +6,10 @@
   - coverage
   - codacy-coverage
   - matplotlib =3.4.2
-<<<<<<< HEAD
-  - numpy =1.20.3
-  - pyiron_base =0.2.16
-  - pyiron_atomistics =0.2.16
-  - scipy =1.6.3
-=======
   - numpy =1.21.0
   - pyiron_base =0.2.17
   - pyiron_atomistics =0.2.17
   - scipy =1.7.0
->>>>>>> dad89328
   - seaborn =0.11.1
   - scikit-image =0.18.1
   - randspg =0.0.1