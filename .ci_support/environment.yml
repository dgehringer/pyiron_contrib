channels:
- conda-forge
dependencies:
- ase =3.22.1
- coveralls
- coverage
- codacy-coverage
- matplotlib =3.5.1
- numpy =1.21.4
<<<<<<< HEAD
- pyiron_base =0.4.4
- pyiron_atomistics =0.2.32
=======
- pyiron_base =0.4.3
- pyiron_atomistics =0.2.33
>>>>>>> d3b7fd3b
- pyparsing =3.0.6
- scipy =1.7.3
- seaborn =0.11.2
- scikit-image =0.19.1
- randspg =0.0.1
- boto3 =1.20.23
- moto =2.2.19<|MERGE_RESOLUTION|>--- conflicted
+++ resolved
@@ -7,13 +7,8 @@
 - codacy-coverage
 - matplotlib =3.5.1
 - numpy =1.21.4
-<<<<<<< HEAD
 - pyiron_base =0.4.4
-- pyiron_atomistics =0.2.32
-=======
-- pyiron_base =0.4.3
 - pyiron_atomistics =0.2.33
->>>>>>> d3b7fd3b
 - pyparsing =3.0.6
 - scipy =1.7.3
 - seaborn =0.11.2
