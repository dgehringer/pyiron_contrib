--- conflicted
+++ resolved
@@ -32,13 +32,8 @@
     keywords='pyiron',
     packages=find_packages(exclude=["*tests*"]),
     install_requires=[
-<<<<<<< HEAD
-        'ase==3.19.1',
+        'ase==3.21.1',
         'matplotlib==3.3.4',
-=======
-        'ase==3.21.1',
-        'matplotlib==3.2.1',
->>>>>>> c66fb401
         'numpy==1.19.1',
         'pyiron==0.3.6',
         'scipy==1.6.0',
