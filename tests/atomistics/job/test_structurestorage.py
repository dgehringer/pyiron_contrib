--- conflicted
+++ resolved
@@ -2,7 +2,6 @@
 from pyiron_contrib.atomistics.atomistics.job.structurestorage import StructureStorage
 import os.path
 import numpy as np
-import unittest
 
 class TestContainer(TestWithProject):
 
@@ -74,10 +73,6 @@
             self.assertEqual(self.cont.get_array("identifier", len(self.structures) + i),
                              str(len(self.structures) + i),
                              "Default identifier is incorrect.")
-<<<<<<< HEAD
-    
-    @unittest.skip("Skip failing test to test own additional implementation")
-=======
 
         self.assertTrue("cell" in self.cont._per_chunk_arrays, "Cells are not saved as per chunk array!")
         try:
@@ -90,7 +85,6 @@
         except ValueError:
             self.fail("Adding a structure with three atoms should not mess with cell storage!")
 
->>>>>>> 178ddb2a
     def test_add_structure_kwargs(self):
         """Additional kwargs given to add_structure should create appropriate custom arrays."""
 
